--- conflicted
+++ resolved
@@ -39,12 +39,7 @@
     buf: BytesMut,
 
     /// The active reader.
-<<<<<<< HEAD
-    ///
     current: Option<Box<dyn 'a + AsyncRead + Send + Unpin>>,
-=======
-    current: Option<Box<dyn 'a + AsyncRead + Send + Sync + Unpin>>,
->>>>>>> 93468572
 
     /// The parts as an iterator. When the iterator stops
     /// yielding, the body is fully written.
@@ -104,13 +99,8 @@
                     body.write_boundary();
                     body.write_headers(&part);
 
-<<<<<<< HEAD
                     let read: Box<dyn AsyncRead + Send + Unpin> = match part.inner {
-                        Inner::Read(read, _) => Box::new(AllowStdIo::new(read)),
-=======
-                    let read: Box<dyn AsyncRead + Send + Sync + Unpin> = match part.inner {
                         Inner::Read(read) => Box::new(AllowStdIo::new(read)),
->>>>>>> 93468572
                         Inner::AsyncRead(read) => read,
                         Inner::Text(s) => Box::new(Cursor::new(s)),
                     };
@@ -633,12 +623,7 @@
     ///     Any arbitrary input stream is automatically considered a file,
     ///     and assigned the corresponding content type if not explicitly
     ///     specified.
-<<<<<<< HEAD
-    ///
-    Read(Box<dyn 'a + Read + Send + Unpin>, Option<u64>),
-=======
-    Read(Box<dyn 'a + Read + Send + Sync + Unpin>),
->>>>>>> 93468572
+    Read(Box<dyn 'a + Read + Send + Unpin>),
 
     AsyncRead(Box<dyn 'a + AsyncRead + Send + Unpin>),
 
