--- conflicted
+++ resolved
@@ -18,13 +18,8 @@
 [dependencies]
 actix-http                = { version = "3", default-features = false }
 bytes                     = "1.1"
-<<<<<<< HEAD
-common-multipart-rfc7578  = { path = "../common", version = "0.4" }
-futures                   = "0.3"
-=======
 common-multipart-rfc7578  = { path = "../common", version = "0.3" }
 futures-core              = "0.3"
->>>>>>> cd2cde60
 thiserror                 = "1.0"
 
 [dev-dependencies]
